--- conflicted
+++ resolved
@@ -23,13 +23,9 @@
 CHAT_MODE = "chat_mode"
 CHOOSE_MODEL = "choose generation"
 CHOOSE_LABEL = "choose label"
-<<<<<<< HEAD
 COMPARE = 'compare'
 CODE = "code"
 COMPARE_ICON_PATH = "assets/images/compare_icon.png"
-CUSTOM = "custom"
-=======
-CODE = "code"
 CODE_SEPARATORS = {
     "code_begin": '<llm-code>',
     "code_end": '</llm-code>',
@@ -37,8 +33,6 @@
     "code_output_end": '</llm-code-output>',
 }
 CUSTOM = 'custom'
-DELETE = "delete"
->>>>>>> 4ac4a63a
 DATA_PAGE_SIZE = 10
 DELETE = "delete"
 EDIT_ICON_PATH = "assets/images/edit_icon.png"
