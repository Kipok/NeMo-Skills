# Copyright (c) 2024, NVIDIA CORPORATION.  All rights reserved.
#
# Licensed under the Apache License, Version 2.0 (the "License");
# you may not use this file except in compliance with the License.
# You may obtain a copy of the License at
#
#     http://www.apache.org/licenses/LICENSE-2.0
#
# Unless required by applicable law or agreed to in writing, software
# distributed under the License is distributed on an "AS IS" BASIS,
# WITHOUT WARRANTIES OR CONDITIONS OF ANY KIND, either express or implied.
# See the License for the specific language governing permissions and
# limitations under the License.

import importlib
import json
import os
import sys
from pathlib import Path

import pytest

sys.path.append(str(Path(__file__).absolute().parents[1]))
from nemo_skills.evaluation.metrics import compute_metrics
from nemo_skills.pipeline import wrap_arguments
from nemo_skills.pipeline.cli import eval, score_rm, train


@pytest.mark.gpu
def test_sft():
    model_path = os.getenv('NEMO_SKILLS_TEST_NEMO_MODEL')
    if not model_path:
        pytest.skip("Define NEMO_SKILLS_TEST_NEMO_MODEL to run this test")
    model_type = os.getenv('NEMO_SKILLS_TEST_MODEL_TYPE')
    if not model_type:
        pytest.skip("Define NEMO_SKILLS_TEST_MODEL_TYPE to run this test")
    prompt_template = 'llama3-instruct' if model_type == 'llama' else 'qwen-instruct'

    train(
        ctx=wrap_arguments(
            "++trainer.sft.save_interval=2 "
            "++trainer.sft.limit_val_batches=1 "
            "++trainer.sft.max_steps=5 "
            "++trainer.sft.max_epochs=10 "
            "++model.data.train_ds.add_eos=False "
            "++model.data.train_ds.global_batch_size=2 "
            "++model.data.train_ds.micro_batch_size=1 "
            "++model.optim.lr=1e-6 "
            "++model.optim.sched.warmup_steps=0 "
            "++model.tensor_model_parallel_size=1 "
            "++model.pipeline_model_parallel_size=1 "
        ),
        cluster="test-local",
        config_dir=Path(__file__).absolute().parent,
        expname="test-sft",
        output_dir=f"/tmp/nemo-skills-tests/{model_type}/test-sft",
        nemo_model=model_path,
        num_nodes=1,
        num_gpus=1,
        num_training_jobs=1,
        training_data="/nemo_run/code/tests/data/small-sft-data.test",
        disable_wandb=True,
    )

    # checking that the final model can be used for evaluation
    eval(
        ctx=wrap_arguments(f"++prompt_template={prompt_template} ++split=test ++batch_size=8 ++max_samples=10"),
        cluster="test-local",
        config_dir=Path(__file__).absolute().parent,
        model=f"/tmp/nemo-skills-tests/{model_type}/test-sft/model-averaged-nemo",
        server_type="nemo",
        output_dir=f"/tmp/nemo-skills-tests/{model_type}/test-sft/evaluation",
        benchmarks="gsm8k:0",
        server_gpus=1,
        server_nodes=1,
        num_jobs=1,
        partition="interactive",
    )

    metrics = compute_metrics(
        [f"/tmp/nemo-skills-tests/{model_type}/test-sft/evaluation/eval-results/gsm8k/output-greedy.jsonl"],
        importlib.import_module('nemo_skills.dataset.gsm8k').METRICS_CLASS(),
    )
    # only checking the total, since model is tiny
    assert metrics['num_entries'] == 10


@pytest.mark.gpu
def test_dpo():
    model_path = os.getenv('NEMO_SKILLS_TEST_NEMO_MODEL')
    if not model_path:
        pytest.skip("Define NEMO_SKILLS_TEST_NEMO_MODEL to run this test")
    model_type = os.getenv('NEMO_SKILLS_TEST_MODEL_TYPE')
    if not model_type:
        pytest.skip("Define NEMO_SKILLS_TEST_MODEL_TYPE to run this test")
    prompt_template = 'llama3-instruct' if model_type == 'llama' else 'qwen-instruct'

    train(
        ctx=wrap_arguments(
            "++trainer.dpo.val_check_interval=1 "
            "++trainer.dpo.save_interval=1 "
            "++trainer.dpo.limit_val_batches=1 "
            "++trainer.dpo.max_steps=3 "
            "++trainer.dpo.max_epochs=10 "
            "++model.data.train_ds.add_eos=False "
            "++model.global_batch_size=2 "
            "++model.micro_batch_size=1 "
            "++model.optim.lr=1e-6 "
            "++model.optim.sched.warmup_steps=0 "
            "++model.tensor_model_parallel_size=1 "
            "++model.pipeline_model_parallel_size=1 "
        ),
        cluster="test-local",
        config_dir=Path(__file__).absolute().parent,
        expname="test-dpo",
        training_algo="dpo",
        output_dir=f"/tmp/nemo-skills-tests/{model_type}/test-dpo",
        nemo_model=model_path,
        num_nodes=1,
        num_gpus=1,
        num_training_jobs=1,
        training_data="/nemo_run/code/tests/data/small-dpo-data.test",
        disable_wandb=True,
    )

    # checking that the final model can be used for evaluation
    eval(
        ctx=wrap_arguments(f"++prompt_template={prompt_template} ++split=test ++batch_size=8 ++max_samples=10"),
        cluster="test-local",
        config_dir=Path(__file__).absolute().parent,
        model=f"/tmp/nemo-skills-tests/{model_type}/test-dpo/model-averaged-nemo",
        server_type="nemo",
        output_dir=f"/tmp/nemo-skills-tests/{model_type}/test-dpo/evaluation",
        benchmarks="gsm8k:0",
        server_gpus=1,
        server_nodes=1,
        num_jobs=1,
        partition="interactive",
    )

    metrics = compute_metrics(
        [f"/tmp/nemo-skills-tests/{model_type}/test-dpo/evaluation/eval-results/gsm8k/output-greedy.jsonl"],
        importlib.import_module('nemo_skills.dataset.gsm8k').METRICS_CLASS(),
    )
    # only checking the total, since model is tiny
    assert metrics['num_entries'] == 10


@pytest.mark.gpu
def test_rm():
    model_path = os.getenv('NEMO_SKILLS_TEST_NEMO_MODEL')
    if not model_path:
        pytest.skip("Define NEMO_SKILLS_TEST_NEMO_MODEL to run this test")
    model_type = os.getenv('NEMO_SKILLS_TEST_MODEL_TYPE')
    if not model_type:
        pytest.skip("Define NEMO_SKILLS_TEST_MODEL_TYPE to run this test")

    os.makedirs("/tmp/nemo-skills-tests/test-rm/score", exist_ok=True)

    train(
        ctx=wrap_arguments(
            "++trainer.rm.val_check_interval=1 "
            "++trainer.rm.save_interval=1 "
            "++trainer.rm.limit_val_batches=1 "
            "++trainer.rm.max_steps=3 "
            "++trainer.rm.max_epochs=10 "
            "++model.data.train_ds.add_eos=False "
            "++model.global_batch_size=2 "
            "++model.micro_batch_size=1 "
            "++model.optim.lr=1e-6 "
            "++model.optim.sched.warmup_steps=0 "
            "++model.tensor_model_parallel_size=1 "
            "++model.pipeline_model_parallel_size=1 "
        ),
        cluster="test-local",
        config_dir=Path(__file__).absolute().parent,
        expname="test-rm",
        training_algo="rm",
        output_dir=f"/tmp/nemo-skills-tests/{model_type}/test-rm",
        nemo_model=model_path,
        num_nodes=1,
        num_gpus=1,
        num_training_jobs=1,
        training_data="/nemo_run/code/tests/data/small-rm-data.test",
        disable_wandb=True,
    )

<<<<<<< HEAD
    assert os.path.exists("/tmp/nemo-skills-tests/test-rm/model-averaged-nemo")

    score_rm(
        ctx=wrap_arguments("++batch_size=8 " "++max_samples=10"),
        cluster="test-local",
        config_dir=Path(__file__).absolute().parent,
        input_dir="/nemo_run/code/tests/data/score_rm_inputs",
        output_dir="/tmp/nemo-skills-tests/test-rm/score",
        server_type="nemo",
        expname="test-rm",
        model="/tmp/nemo-skills-tests/test-rm/model-averaged-nemo",
        server_gpus=1,
        server_nodes=1,
        partition="interactive",
        num_random_seeds=None,
    )

    assert os.path.exists("/tmp/nemo-skills-tests/test-rm/score/output-greedy.jsonl")
    rm_output = [json.loads(line) for line in open("/tmp/nemo-skills-tests/test-rm/score/output-greedy.jsonl")]
    assert len(rm_output) == 50
    assert all("reward_model_score" in line for line in rm_output)

    score_rm(
        ctx=wrap_arguments("++batch_size=8 " "++max_samples=10"),
        cluster="test-local",
        config_dir=Path(__file__).absolute().parent,
        input_dir="/nemo_run/code/tests/data/score_rm_inputs",
        output_dir="/tmp/nemo-skills-tests/test-rm/score",
        server_type="nemo",
        expname="test-rm",
        model="/tmp/nemo-skills-tests/test-rm/model-averaged-nemo",
        server_gpus=1,
        server_nodes=1,
        partition="interactive",
        num_random_seeds=3,
    )

    for rs in range(3):
        assert os.path.exists(f"/tmp/nemo-skills-tests/test-rm/score/output-rs{rs}.jsonl")
        rm_output = [json.loads(line) for line in open(f"/tmp/nemo-skills-tests/test-rm/score/output-rs{rs}.jsonl")]
        assert len(rm_output) == 50
        assert all("reward_model_score" in line for line in rm_output)
=======
    assert os.path.exists(f"/tmp/nemo-skills-tests/{model_type}/test-rm/model-averaged-nemo")
>>>>>>> eb9678a9
<|MERGE_RESOLUTION|>--- conflicted
+++ resolved
@@ -155,7 +155,7 @@
     if not model_type:
         pytest.skip("Define NEMO_SKILLS_TEST_MODEL_TYPE to run this test")
 
-    os.makedirs("/tmp/nemo-skills-tests/test-rm/score", exist_ok=True)
+    os.makedirs(f"/tmp/nemo-skills-tests/{model_type}/test-rm/score", exist_ok=True)
 
     train(
         ctx=wrap_arguments(
@@ -185,26 +185,25 @@
         disable_wandb=True,
     )
 
-<<<<<<< HEAD
-    assert os.path.exists("/tmp/nemo-skills-tests/test-rm/model-averaged-nemo")
+    assert os.path.exists(f"/tmp/nemo-skills-tests/{model_type}/test-rm/model-averaged-nemo")
 
     score_rm(
         ctx=wrap_arguments("++batch_size=8 " "++max_samples=10"),
         cluster="test-local",
         config_dir=Path(__file__).absolute().parent,
         input_dir="/nemo_run/code/tests/data/score_rm_inputs",
-        output_dir="/tmp/nemo-skills-tests/test-rm/score",
+        output_dir=f"/tmp/nemo-skills-tests/{model_type}/test-rm/score",
         server_type="nemo",
         expname="test-rm",
-        model="/tmp/nemo-skills-tests/test-rm/model-averaged-nemo",
+        model=f"/tmp/nemo-skills-tests/{model_type}/test-rm/model-averaged-nemo",
         server_gpus=1,
         server_nodes=1,
         partition="interactive",
         num_random_seeds=None,
     )
 
-    assert os.path.exists("/tmp/nemo-skills-tests/test-rm/score/output-greedy.jsonl")
-    rm_output = [json.loads(line) for line in open("/tmp/nemo-skills-tests/test-rm/score/output-greedy.jsonl")]
+    assert os.path.exists(f"/tmp/nemo-skills-tests/{model_type}/test-rm/score/output-greedy.jsonl")
+    rm_output = [json.loads(line) for line in open(f"/tmp/nemo-skills-tests/{model_type}/test-rm/score/output-greedy.jsonl")]
     assert len(rm_output) == 50
     assert all("reward_model_score" in line for line in rm_output)
 
@@ -213,10 +212,10 @@
         cluster="test-local",
         config_dir=Path(__file__).absolute().parent,
         input_dir="/nemo_run/code/tests/data/score_rm_inputs",
-        output_dir="/tmp/nemo-skills-tests/test-rm/score",
+        output_dir=f"/tmp/nemo-skills-tests/{model_type}/test-rm/score",
         server_type="nemo",
         expname="test-rm",
-        model="/tmp/nemo-skills-tests/test-rm/model-averaged-nemo",
+        model=f"/tmp/nemo-skills-tests/{model_type}/test-rm/model-averaged-nemo",
         server_gpus=1,
         server_nodes=1,
         partition="interactive",
@@ -224,10 +223,7 @@
     )
 
     for rs in range(3):
-        assert os.path.exists(f"/tmp/nemo-skills-tests/test-rm/score/output-rs{rs}.jsonl")
-        rm_output = [json.loads(line) for line in open(f"/tmp/nemo-skills-tests/test-rm/score/output-rs{rs}.jsonl")]
+        assert os.path.exists(f"/tmp/nemo-skills-tests/{model_type}/test-rm/score/output-rs{rs}.jsonl")
+        rm_output = [json.loads(line) for line in open(f"/tmp/nemo-skills-tests/{model_type}/test-rm/score/output-rs{rs}.jsonl")]
         assert len(rm_output) == 50
-        assert all("reward_model_score" in line for line in rm_output)
-=======
-    assert os.path.exists(f"/tmp/nemo-skills-tests/{model_type}/test-rm/model-averaged-nemo")
->>>>>>> eb9678a9
+        assert all("reward_model_score" in line for line in rm_output)