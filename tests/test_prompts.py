--- conflicted
+++ resolved
@@ -1209,7 +1209,6 @@
         == expected_prompt
     )
 
-<<<<<<< HEAD
 
 def test_generic_nat_to_lean4_prompt():
     prompt = get_prompt('lean4/nat-to-lean4', 'deepseek-prover')
@@ -1340,7 +1339,7 @@
         )
         == expected_prompt
     )
-=======
+
 def test_mmlu_pro_llama_few_shot_prompt():
     prompt = get_prompt('llama3-instruct/mmlu_pro', 'llama3-instruct', 'mmlu_pro_few_shot_llama_math')
     expected_prompt = """<|begin_of_text|><|start_header_id|>system<|end_header_id|>
@@ -1579,4 +1578,3 @@
     }
     print(prompt.fill(inputs))
     assert prompt.fill(inputs) == expected_prompt
->>>>>>> 9ec709a5
