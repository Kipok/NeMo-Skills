# Copyright (c) 2024, NVIDIA CORPORATION.  All rights reserved.
#
# Licensed under the Apache License, Version 2.0 (the "License");
# you may not use this file except in compliance with the License.
# You may obtain a copy of the License at
#
#     http://www.apache.org/licenses/LICENSE-2.0
#
# Unless required by applicable law or agreed to in writing, software
# distributed under the License is distributed on an "AS IS" BASIS,
# WITHOUT WARRANTIES OR CONDITIONS OF ANY KIND, either express or implied.
# See the License for the specific language governing permissions and
# limitations under the License.

import json
import logging
import os
import re
from typing import Dict, List

import dash_bootstrap_components as dbc
import pandas as pd
import requests
from dash import dash_table, html
from flask import current_app
from omegaconf import OmegaConf
from settings.constants import (
    GREEDY,
    OUTPUT,
    OUTPUT_PATH,
    PARAMETERS_FILE_NAME,
    RETRIEVAL,
    RETRIEVAL_FIELDS,
    SEPARATOR_ID,
    STATISTICS_FOR_WHOLE_DATASET,
    WHOLE_DATASET_MODE,
)
from settings.templates import summarize_results_template
from utils.common import get_available_models, get_config, get_examples, get_settings, run_subprocess
from utils.strategies.base_strategy import ModeStrategies

from nemo_skills.evaluation.evaluate_results import EvaluateResultsConfig, evaluate_results
from nemo_skills.inference.generate_solutions import GenerateSolutionsConfig, InferenceConfig, generate_solutions
from nemo_skills.inference.prompt.utils import FewShotExamplesConfig, PromptConfig


class WholeDatasetModeStrategy(ModeStrategies):
    mode = WHOLE_DATASET_MODE

    def __init__(self):
        super().__init__()

    def get_query_input_layout(self, dataset) -> List[dbc.AccordionItem]:
        return []

    def run(self, utils: Dict, params: Dict) -> html.Div:
        utils = {
            key.split(SEPARATOR_ID)[-1]: value
            for key, value in utils.items()
            if key != RETRIEVAL and key not in RETRIEVAL_FIELDS
        }
        logging.info(f"Whole dataset mode utils: {utils}")
<<<<<<< HEAD
        exmaples_type = utils.pop("examples_type", None)
        example_dicts = get_examples().get(
            exmaples_type,
=======
        examples_type = utils.pop("examples_type", None)
        example_dicts = get_examples().get(
            examples_type,
>>>>>>> 8b575af4
            [],
        )[: utils['num_few_shots']]
        utils['num_few_shots'] = min(len(example_dicts), utils['num_few_shots'])
        self.sandbox_init()
        runs_storage = get_available_models()
        config = current_app.config['data_explorer']
        results_path = config['visualization_params']['results_path']
        run_index = len(runs_storage)
        metrics_directory = os.path.join(
            results_path,
            str(run_index),
        )
        random_seed_start = utils['start_random_seed'] if params['range_random_mode'] else utils['random_seed']
        random_seed_end = utils['end_random_seed'] if params['range_random_mode'] else utils['random_seed'] + 1

        generate_solutions_config = get_config(GenerateSolutionsConfig, utils, get_settings())

        generate_solutions_config.prompt = get_config(
            PromptConfig,
            utils,
            get_settings(),
        )

        generate_solutions_config.prompt.few_shot_examples = get_config(
            FewShotExamplesConfig,
            {**utils, "example_dicts": example_dicts},
            get_settings(),
        )

        generate_solutions_config.inference = get_config(
            InferenceConfig,
            utils,
            get_settings(),
        )

        for random_seed in range(random_seed_start, random_seed_end):
            file_name = GREEDY if utils['temperature'] == 0 else "rs" + str(random_seed)
            output_file = os.path.join(
                metrics_directory,
                OUTPUT_PATH.format(
                    OUTPUT,
                    file_name,
                ),
            )
            generate_solutions_config.output_file = output_file
            generate_solutions_config.inference.random_seed = random_seed
            try:
                logging.info("Generate solutions")
                generate_solutions(OmegaConf.structured(generate_solutions_config))
                evaluate_results_config = EvaluateResultsConfig(
                    prediction_jsonl_files=output_file,
                    sandbox=current_app.config['data_explorer']['sandbox'],
                )
                logging.info("Evaluate results")
                evaluate_results(OmegaConf.structured(evaluate_results_config))

            except requests.exceptions.ConnectionError as e:
                return self._get_connection_error_message()
            except Exception as e:
                return html.Pre(f"Something went wrong\n{e}")

        logging.info("Summarize results")
        summarize_results = summarize_results_template.format(
            results_path=results_path,
            benchmarks=str(run_index),
        )

        _, errors, success = run_subprocess(summarize_results)
        if not success:
            return html.Pre(f"Something went wrong\n{errors}")

        runs_storage[str(run_index)] = {
            "utils": utils,
            "examples": example_dicts,
        }

        with open(PARAMETERS_FILE_NAME, "w") as f:
            f.write(json.dumps(runs_storage))

        df = pd.read_csv(os.path.join(results_path, "results.csv"))
        for statistic in STATISTICS_FOR_WHOLE_DATASET:
            df[statistic] = df[statistic].map(lambda x: '{:.2f}%'.format(x))
        return html.Div(
            [
                html.Div(
                    [
                        html.Pre(f'Done. Results are in folder\n{metrics_directory}'),
                        dash_table.DataTable(
                            id='table',
                            columns=[{"name": i, "id": i} for i in df.columns],
                            data=df.to_dict('records'),
                            cell_selectable=False,
                            style_table={'overflowX': 'auto'},
                        ),
                    ]
                ),
            ]
        )

    def get_prompt(self, utils: Dict, input_dict: Dict[str, str]) -> str:
        utils = {key.split(SEPARATOR_ID)[-1]: value for key, value in utils.items()}
        pattern = r'\{([^}]*)\}'
        keys = []
        for value in utils.values():
            if isinstance(value, str):
                keys.extend(re.findall(pattern, value))
        keys = filter(lambda x: x not in ['examples', 'context'], keys)
        input_dict = {**{key: f"***your {key}***" for key in keys}}
        return super().get_prompt(utils, input_dict)<|MERGE_RESOLUTION|>--- conflicted
+++ resolved
@@ -60,15 +60,9 @@
             if key != RETRIEVAL and key not in RETRIEVAL_FIELDS
         }
         logging.info(f"Whole dataset mode utils: {utils}")
-<<<<<<< HEAD
-        exmaples_type = utils.pop("examples_type", None)
-        example_dicts = get_examples().get(
-            exmaples_type,
-=======
         examples_type = utils.pop("examples_type", None)
         example_dicts = get_examples().get(
             examples_type,
->>>>>>> 8b575af4
             [],
         )[: utils['num_few_shots']]
         utils['num_few_shots'] = min(len(example_dicts), utils['num_few_shots'])
