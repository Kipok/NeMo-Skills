--- conflicted
+++ resolved
@@ -3,11 +3,7 @@
 To get started first install the repo (python 3.10+). Either clone and run `pip install -e .` or install directly with
 
 ```
-<<<<<<< HEAD
-pip install git+https://github.com/NVIDIA/NeMo-Run.git
-=======
 pip install git+https://github.com/Kipok/NeMo-Skills.git
->>>>>>> a5a14201
 ```
 
 Then prepare the data.
@@ -15,74 +11,6 @@
 ```
 python -m nemo_skills.dataset.prepare
 ```
-<<<<<<< HEAD
-
-If you're only interested in a subset of datasets (e.g. only math-related or code-related), run with
-`--dataset_groups ...` and if you only need a couple of specific datasets, list them directly e.g.
-
-```
-python -m nemo_skills.dataset.prepare gsm8k human-eval mmlu ifeval
-```
-
-If you have the repo cloned locally, the data files will be available inside `nemo_skills/dataset/<benchmark>/<split>.jsonl`
-and if you installed from pip, they will be downloaded to wherever the repo is installed, which you can figure out by running
-```
-python -c "import nemo_skills; print(nemo_skills.__path__)"
-```
-
-You might also need define the following environment variables in your `~/.bashrc`
-
-```
-export WANDB_API_KEY=<your wandb api key if you want to use it for logging (can opt-out with --disable_wandb)>
-export HF_TOKEN=<if you plan to use gated models such as llama3>
-```
-
-Finally, you will typically need to create an appropriate "cluster config" where you define how you want to run
-your jobs and what to mount in the containers. Please read on to learn more about that.
-
-## General information
-
-All of the scripts inside [nemo_skills/pipeline](/nemo_skills/pipeline) accept `--cluster` argument which you can use
-to control where the job gets executed. That argument picks up one of the configs inside your local [cluster_configs](/cluster_configs/)
-folder by default, but you can specify another location with `--config_dir` or set it in `NEMO_SKILLS_CONFIGS` env variable.
-The cluster config defines an executor (local or slurm), mounts for data/model access and (slurm-only) various parameters
-such as account, partition, ssh-tunnel arguments and so on.
-
-We use [NeMo-Run](https://github.com/NVIDIA/NeMo-Run) for managing our experiments with local and slurm-based
-execution supported (please open an issue if you need to run our code on other kinds of clusters).
-This means that even if you need to submit jobs on slurm, you do it from your local machine by defining an
-appropriate cluster config and nemo-run will package and upload your code, data and manage
-all complexities of slurm scheduling. Check their documentation to learn how to fetch logs, check status,
-cancel jobs, etc.
-
-> **_NOTE:_**  NeMo-Run will only package the code tracked by git (as well as all jsonl files from `nemo_skills/dataset`).
-> Any non-tracked files will not be automatically available inside the container or uploaded to slurm.
-
-We use [Hydra](https://hydra.cc/docs/1.3/intro/) for most of the scripts, so
-it's a good idea to read through their documentation if that's the first time you see it.
-
-Note that some of our scripts (most of what's inside [nemo_skills/pipeline](/nemo_skills/pipeline)) use a mix of normal
-command-line arguments and Hydra style config overrides (usually formatted as `++arg_name`). Whenever you
-see this, it means that the regular `--arg_name` parameters are used to control the wrapper script itself and
-all other parameters are directly passed into the underlying `nemo_skills/...` script called by the wrapper.
-
-## Local execution
-
-To run scripts locally we use docker containers, so make sure you have
-[NVIDIA Container Toolkit](https://docs.nvidia.com/datacenter/cloud-native/container-toolkit/latest/install-guide.html)
-set up on your machine.
-
-All of our scripts assume that data or models are mounted inside the appropriate container so before running any
-commands make sure to modify [cluster_configs/example-local.yaml](cluster_configs/example-local.yaml). It's convenient
-to rename it to local.yaml (so you can use `--cluster local`) after you defined necessary mounts.
-
-Most of our containers are quite heavy, so the first time you run a job that requires a large container, it will take
-a while to pull it. You can manually run `docker pull <container>` for all containers defined in the local config
-to cache them.
-
-## Slurm jobs
-
-=======
 
 If you're only interested in a subset of datasets (e.g. only math-related or code-related), run with
 `--dataset_groups ...` and if you only need a couple of specific datasets, list them directly e.g.
@@ -196,7 +124,6 @@
 
 ## Slurm jobs
 
->>>>>>> a5a14201
 If you're running on slurm, you need to define some additional information inside cluster config.
 
 Populate the commented out fields inside [cluster_configs/example-slurm.yaml](cluster_configs/example-slurm.yaml).
