# Checkpoint conversion

Make sure to complete [prerequisites](/docs/prerequisites.md).

We support 3 common model formats. Here are some recommendations on when each format should be used.
- [HuggingFace (via vLLM)](https://github.com/vllm-project/vllm)

  If you want to run a small-scale generation quickly or play with models, it's most convenient
  to use HF format directly via a vllm server.

- [TensorRT-LLM](https://github.com/NVIDIA/TensorRT-LLM)

  If you want to run a large-scale generation, it's highly recommended to use TensoRT-LLM format.
  The time it takes to convert the checkpoint will be more than offset by a much faster generation
  than either vLLM or NeMo.

- [NeMo](https://github.com/NVIDIA/NeMo)

  NeMo is the only supported format for training, so you need to use it with the
  [training pipeline](/docs/training.md). We don't recommend running inference in NeMo
  as it is much slower than both vLLM and TensorRT-LLM servers.

To convert the checkpoint from one format to another use a command like this

```
<<<<<<< HEAD
python -m nemo_skills.pipeline.convert \
=======
ns convert \
>>>>>>> a5a14201
    --cluster=slurm \
    --input_model=/hf_models/Meta-Llama-3.1-70B-Instruct \
    --output_model=/trt_models/llama3.1-70b-instruct \
    --convert_from=hf \
    --convert_to=trtllm \
    --num_gpus=8 \
    --hf_model_name=meta-llama/Meta-Llama-3.1-70B-Instruct
```

You can provide any extra arguments that will be passed directly to the underlying conversion scripts.
Here are a few things to keep in mind

- We currently only support Llama-based and Qwen-based models (enable with `--model_type qwen`). The other kinds
  of models are most likely easy to add, we just didn't have a use-case for them yet (please open an issue if the
  model you want to use is not supported).
- You cannot convert from trtllm format, only to it.
- You cannot convert from nemo to trtllm directly and need to do it in 2 stages, to nemo->hf and then hf->trtllm.
- Please check [NeMo](https://github.com/NVIDIA/NeMo) and [TensorRT-LLM](https://github.com/NVIDIA/TensorRT-LLM)
  documentation to learn best recommended parameters for converting each specific model.<|MERGE_RESOLUTION|>--- conflicted
+++ resolved
@@ -23,11 +23,7 @@
 To convert the checkpoint from one format to another use a command like this
 
 ```
-<<<<<<< HEAD
-python -m nemo_skills.pipeline.convert \
-=======
 ns convert \
->>>>>>> a5a14201
     --cluster=slurm \
     --input_model=/hf_models/Meta-Llama-3.1-70B-Instruct \
     --output_model=/trt_models/llama3.1-70b-instruct \
