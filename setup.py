--- conflicted
+++ resolved
@@ -20,15 +20,10 @@
         return f.read().splitlines()
 
 
-<<<<<<< HEAD
-# Read the requirements from the requirements.txt file
-requirements = parse_requirements('requirements/main.txt')
-=======
 # Read the requirements from the requirements/main.txt file
 requirements = parse_requirements('requirements/main.txt')
 # sdp is not needed in docker containers, so not adding it to requirements/main.txt
 requirements.append("sdp @ git+https://github.com/NVIDIA/NeMo-speech-data-processor")
->>>>>>> 7781f74f
 
 setup(
     name="nemo_skills",
