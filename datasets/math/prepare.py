# Copyright (c) 2024, NVIDIA CORPORATION.  All rights reserved.
#
# Licensed under the Apache License, Version 2.0 (the "License");
# you may not use this file except in compliance with the License.
# You may obtain a copy of the License at
#
#     http://www.apache.org/licenses/LICENSE-2.0
#
# Unless required by applicable law or agreed to in writing, software
# distributed under the License is distributed on an "AS IS" BASIS,
# WITHOUT WARRANTIES OR CONDITIONS OF ANY KIND, either express or implied.
# See the License for the specific language governing permissions and
# limitations under the License.

import argparse
import json
import os
import random
import re
import sys
import tarfile
import tempfile
import urllib.request
from collections import defaultdict
from pathlib import Path

sys.path.append(str(Path(__file__).parents[1]))

from fix_ref_solns import _fix_solution, _post_fix, _post_fix_multi_answer
from utils import prepare_for_sft

<<<<<<< HEAD
from nemo_skills.code_execution.math_grader import normalize_answer_string
=======
from nemo_skills.code_execution.math_grader import math_equal, normalize_answer_string
>>>>>>> c3f5c817

# utils is adding main package to path already
from nemo_skills.inference.prompt.utils import prompt_types

DOWNLOAD_LINK = "https://people.eecs.berkeley.edu/~hendrycks/MATH.tar"


def find_boxed_entries(answer_str):
    stack = []
    results = []
    i = 0

    while i < len(answer_str):
        if answer_str[i : i + 7] == '\\boxed{':
            stack.append(i + 7)
            i += 7
        elif answer_str[i] == '{':
            if stack:
                stack.append(i + 1)
            i += 1
        elif answer_str[i] == '}':
            if stack:
                start = stack.pop()
                if not stack:
                    results.append(answer_str[start:i])
            i += 1
        else:
            i += 1

    if len(results) == 0:
        raise ValueError("Not enough boxed entries")
    else:
        results = [normalize_answer_string(result) for result in results]

    if len(results) == 1:
        # Single boxed entry, trivial case
        return results

    else:
        # Multiple boxed entries. There are two cases possible
        # (a) The reference solution has the same question answered in multiple ways
        # (b) The answer is split across multiple boxed entries and we need to merge
<<<<<<< HEAD
=======
        # if math_equal(results[0], results[1]):
        # results = [results[0]]
>>>>>>> c3f5c817
        result_equal = True
        for idx in range(len(results) - 1):
            if not (results[idx] == results[idx + 1]):
                result_equal = False
                break

        if result_equal:
            # Same problem solved in multiple ways
            return [results[0]]
        else:
            return results


def extract_attributes_from_name(file_name):
    """Extract attributes from file path."""
    eval_set, problem_type, fileid = file_name.split("/")[1:]
    fileid = fileid.split(".")[0]
    return eval_set, problem_type, fileid


def extract_answer_string_2(answer_str):
    """For two cases, inside the boxed expression, we needed a second iteration of parsing."""
    left_string = "\\boxed"
    idx = answer_str.rfind(left_string)

    stripped_answer = answer_str[idx + len(left_string) :]
    right_idx = stripped_answer.rfind("$")

    stripped_answer = stripped_answer[:right_idx]
    return stripped_answer


def process_data():
    """Download tar and condense data into single jsonl file."""
    parser = argparse.ArgumentParser()
    parser.add_argument(
        "--split_name",
        required=True,
        choices=("test", "validation", "train", "train_full"),
    )
    parser.add_argument("--random_seed", type=int, default=42)
    parser.add_argument("--validation_size", type=int, default=1000)
    parser.add_argument("--prompt_type", default="openmathinstruct/sft", choices=prompt_types)
    args = parser.parse_args()

    output_folder = Path(__file__).absolute().parent
    output_folder.mkdir(exist_ok=True)
    actual_split_name = "test" if args.split_name == "test" else "train"

    with tempfile.TemporaryDirectory() as temp_dir:
        archive_filename = os.path.join(temp_dir, "temp.tar")
        urllib.request.urlretrieve(DOWNLOAD_LINK, archive_filename)

        split_instances_dict = defaultdict(list)

        with tarfile.TarFile(archive_filename, mode="r") as reader_f:
            for tar_member in reader_f:
                filename = tar_member.name
                if not filename.endswith(".json"):
                    continue

                eval_set, problem_type, fileid = extract_attributes_from_name(filename)
                # TODO: we should just process all at ones, not do duplicate computation
                if eval_set != actual_split_name:
                    continue

                content = json.loads(reader_f.extractfile(tar_member).read())
                content["id"] = f"{eval_set}/{problem_type}/{fileid}.json"
                content["question"] = content["problem"]
                # Load the solution with our identified fixes
                content["reference_solution"] = _fix_solution(content["id"], content["solution"])
                del content["problem"]
                del content["solution"]

                entries = find_boxed_entries(content["reference_solution"])
                if len(entries) == 1:
                    parsed_answer = entries[0]
                if len(entries) > 1:
                    parsed_answer = _post_fix_multi_answer(content["id"], entries)

                if not (
                    ("Find the equation" in content["question"])
                    or ("Enter the equation" in content["question"])
                    or ("What is the equation") in content["question"]
                    or ("described by the equation") in content["question"]
                    or ("Find an equation") in content["question"]
                ) and ("=" in parsed_answer):
                    if parsed_answer.count("=") == 1:
                        # For greater count, it means we're just predicting values of multiple variables
                        parsed_answer = parsed_answer.split("=")[1]
                content["expected_answer"] = parsed_answer

                # Sanity check that content type matches the parent folder
                content_type = content["type"].lower()
                content_type = content_type.replace(" ", "_")
                content_type = content_type.replace("&", "and")
                assert problem_type == content_type

                content["expected_answer"] = _post_fix(content["id"], content["expected_answer"])

                split_instances_dict[eval_set].append(content)

        assert len(split_instances_dict) == 1
        for split, instances in split_instances_dict.items():
            # always shuffling to make it easier to get validation/train out of train_full
            if args.split_name != "test":
                random.seed(args.random_seed)
                random.shuffle(instances)
            if args.split_name == "validation":
                data = instances[: args.validation_size]
                # dumping SFT-ready validation file as well right away
                with open(output_folder / "validation-sft.jsonl", "wt", encoding="utf-8") as fout:
                    for entry in prepare_for_sft(data, args.prompt_type, "math", chat_format=False):
                        fout.write(json.dumps(entry) + "\n")
                with open(output_folder / "validation-sft-chat.jsonl", "wt", encoding="utf-8") as fout:
                    for entry in prepare_for_sft(data, args.prompt_type, "math", chat_format=True):
                        fout.write(json.dumps(entry) + "\n")
            elif args.split_name == "train":
                data = instances[args.validation_size :]
            else:
                data = instances

            output_file = os.path.join(output_folder, f"{args.split_name}.jsonl")
            with open(output_file, "wt", encoding="utf-8") as writer_f:
                for instance in data:
                    writer_f.write(json.dumps(instance) + "\n")


if __name__ == "__main__":
    process_data()<|MERGE_RESOLUTION|>--- conflicted
+++ resolved
@@ -29,11 +29,7 @@
 from fix_ref_solns import _fix_solution, _post_fix, _post_fix_multi_answer
 from utils import prepare_for_sft
 
-<<<<<<< HEAD
 from nemo_skills.code_execution.math_grader import normalize_answer_string
-=======
-from nemo_skills.code_execution.math_grader import math_equal, normalize_answer_string
->>>>>>> c3f5c817
 
 # utils is adding main package to path already
 from nemo_skills.inference.prompt.utils import prompt_types
@@ -76,11 +72,6 @@
         # Multiple boxed entries. There are two cases possible
         # (a) The reference solution has the same question answered in multiple ways
         # (b) The answer is split across multiple boxed entries and we need to merge
-<<<<<<< HEAD
-=======
-        # if math_equal(results[0], results[1]):
-        # results = [results[0]]
->>>>>>> c3f5c817
         result_equal = True
         for idx in range(len(results) - 1):
             if not (results[idx] == results[idx + 1]):
