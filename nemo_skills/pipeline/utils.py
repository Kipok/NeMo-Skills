--- conflicted
+++ resolved
@@ -295,7 +295,6 @@
     # Get the directory size
     result = tunnel.run(f'du -sb {remote_dir} | cut -f1')
     total_size = int(result.stdout.strip())
-<<<<<<< HEAD
     
     # Check if result directory compression is streamable
     streaming_possible = False
@@ -307,11 +306,6 @@
     except Exception:
         streaming_possible = False
 
-=======
-
-    # Certain systems may not have the `pv` command
-    streaming_possible = shutil.which("pv") is not None
->>>>>>> 3e1dbba0
     if streaming_possible:
         # We can do streaming compression
         # Command for streaming the compression progress
