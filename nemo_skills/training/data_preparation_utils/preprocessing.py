# Copyright (c) 2024, NVIDIA CORPORATION.  All rights reserved.
#
# Licensed under the Apache License, Version 2.0 (the "License");
# you may not use this file except in compliance with the License.
# You may obtain a copy of the License at
#
#     http://www.apache.org/licenses/LICENSE-2.0
#
# Unless required by applicable law or agreed to in writing, software
# distributed under the License is distributed on an "AS IS" BASIS,
# WITHOUT WARRANTIES OR CONDITIONS OF ANY KIND, either express or implied.
# See the License for the specific language governing permissions and
# limitations under the License.

import json
import logging
import random
from collections import defaultdict
from itertools import chain
from typing import Dict, Optional

from sdp.processors.base_processor import BaseProcessor
from tqdm.contrib.concurrent import process_map

from nemo_skills.prompt.utils import get_prompt
from nemo_skills.utils import unroll_files

LOG = logging.getLogger(__file__)


class ReadData(BaseProcessor):

    def __init__(
        self,
        input_files: Optional[str] = None,
        preprocessed_dataset_files: Optional[str] = None,
        input_key="question",
        output_key="generation",
        skip_first: int = 0,
        add_correct: bool = True,
        add_incorrect: bool = False,
        **kwargs,
    ):
        super().__init__(**kwargs)
        self.input_files = input_files
        self.preprocessed_dataset_files = preprocessed_dataset_files
        self.input_key = input_key
        self.output_key = output_key
        self.skip_first = skip_first
        self.add_correct = add_correct
        self.add_incorrect = add_incorrect

        if isinstance(self.input_files, str):
            self.input_files = self.input_files.split(" ")

        if isinstance(self.preprocessed_dataset_files, str):
            self.preprocessed_dataset_files = self.preprocessed_dataset_files.split(" ")

        if self.input_files is None and self.preprocessed_dataset_files is None:
            raise ValueError("Either `input_files` or `preprocessed_dataset_files` should be provided")

        if not self.add_correct and not self.add_incorrect:
            raise ValueError("At least one of `add_correct` and `add_incorrect` should be True")

    def _read_preprocessed_data(self, file_handle) -> int:
        samples = []
        questions = set()
        for idx, line in enumerate(file_handle):
            if idx < self.skip_first:
                continue
            sample = json.loads(line)
            questions.add(sample[self.input_key])
            samples.append(sample)

        return samples

    def _parallel_read_file(self, args):
        file_path, read_fn = args
        with open(file_path, "rt", encoding="utf-8") as file_handle:
            samples = read_fn(file_handle)
        return samples

    def _read_raw_data(self, file_handle) -> int:
        samples = []

        for idx, file_line in enumerate(file_handle):
            if idx < self.skip_first:
                continue
            # if different files have different number of lines
            if file_line is None:
                continue
            line_dict = json.loads(file_line)
            # can be empty for incomplete generations
            if not line_dict:
                continue

            # skipping any incomplete generations
            if "is_correct" not in line_dict:
                LOG.warning("Found incomplete generations (is_correct field is missing) - skipping")
                continue

            if not self.add_correct and line_dict["is_correct"]:
                continue

            if not self.add_incorrect and not line_dict["is_correct"]:
                continue

            line_dict['filename'] = file_handle.name
            samples.append(line_dict)

        return samples

    def _unique_iterator(self, samples):
        seen_predictions = defaultdict(set)
        for sample in samples:
            question = sample[self.input_key]
            if sample[self.output_key] in seen_predictions[question]:
                continue

            seen_predictions[question].add(sample[self.output_key])
            yield sample

    def process(self):
        samples = []
        if self.input_files:
            args = [(file, self._read_raw_data) for file in unroll_files(self.input_files)]
            results = process_map(self._parallel_read_file, args, max_workers=4, chunksize=1)
            samples.extend(list(chain(*results)))
        if self.preprocessed_dataset_files:
            args = [(file, self._read_preprocessed_data) for file in unroll_files(self.preprocessed_dataset_files)]
            results = process_map(self._parallel_read_file, args, max_workers=None, chunksize=1)
            samples.extend(list(chain(*results)))
        LOG.info("Total samples before deduplication: %d", len(samples))
        samples_count = 0
        with open(self.output_manifest_file, "wt", encoding="utf-8") as fout:
            for sample in self._unique_iterator(samples):
                fout.write(json.dumps(sample) + "\n")
                samples_count += 1
        LOG.info("Total samples after deduplication: %d", samples_count)


class GroupSamples(BaseProcessor):
    def __init__(self, group_key='input', **kwargs):
        super().__init__(**kwargs)
        self.group_key = group_key

    def process(self):
        samples = defaultdict(list)
        with open(self.input_manifest_file, "rt", encoding="utf-8") as fin:
            for line in fin:
                sample = json.loads(line)
                samples[sample[self.group_key]].append(sample)

        with open(self.output_manifest_file, "wt", encoding="utf-8") as fout:
            for groupped_samples in samples.values():
                fout.write(json.dumps(groupped_samples) + "\n")


class ShuffleAndDownsampleData(BaseProcessor):
    def __init__(
        self,
        random_seed: int,
        do_shuffle: bool,
        num_samples: Optional[int] = None,
        sampling_method: Optional[str] = None,
        **kwargs,
    ):
        super().__init__(**kwargs)
        self.sampling_method = sampling_method
        self.num_samples = num_samples
        self.random_seed = random_seed
        self.do_shuffle = do_shuffle

        if self.sampling_method not in [None, "random", "fair"]:
            raise ValueError(
                f"Sampling method {self.sampling_method} is not supported, use `None`, `random` or `fair`"
            )

        if self.sampling_method is None and self.num_samples is not None:
            raise ValueError("Number of samples can be specified only when sampling method is `random` or `fair`")

        if self.sampling_method is not None and self.num_samples is None:
            raise ValueError("Number of samples should be specified when sampling method is `random` or `fair`")

    def process(self):
        groupped_samples = []
        with open(self.input_manifest_file, "rt", encoding="utf-8") as fin:
            for line in fin:
                samples = json.loads(line)
                groupped_samples.append(samples)

        random.seed(self.random_seed)
        if self.sampling_method is None:
            output_instances = list(chain(*groupped_samples))
            if self.do_shuffle:
                random.shuffle(output_instances)
        if self.sampling_method == "random":
            output_instances = list(chain(*groupped_samples))
            if self.do_shuffle:
                random.shuffle(output_instances)
            output_instances = output_instances[: self.num_samples]
        elif self.sampling_method == "fair":
            soln_counter = 0
            output_instances = []
            num_input_samples = sum(len(samples) for samples in groupped_samples)
            if num_input_samples < self.num_samples:
                LOG.warning(
                    "Total SFT entries %d is not less than `num_output_samples` %d, skipping downsampling.",
                    num_input_samples,
                    self.num_samples,
                )
                output_instances = list(chain(*groupped_samples))
            # downsample only if num_input_samples > self.num_samples
            while len(output_instances) < self.num_samples and num_input_samples > self.num_samples:
                for quesn_idx in range(len(groupped_samples)):
                    if len(output_instances) == self.num_samples:
                        break
                    if len(groupped_samples[quesn_idx]) > soln_counter:
                        output_instances.append(groupped_samples[quesn_idx][soln_counter])
                soln_counter += 1
            if self.do_shuffle:
                random.shuffle(output_instances)

        with open(self.output_manifest_file, "wt", encoding="utf-8") as fout:
            for instance in output_instances:
                fout.write(json.dumps(instance) + "\n")


class WriteFinalSftManifest(BaseProcessor):
    def __init__(
        self,
        prompt_config: str,
        prompt_template: str,
        chat_format: str | None = None,  # nemotron/llama/None
        input_key: str = "input",
        output_key: str = "output",
        metadata: Optional[Dict] = None,
        exclude_optional_keys: bool = True,
        **kwargs,
    ):
        super().__init__(**kwargs)
        self.input_key = input_key
        self.output_key = output_key
        self.chat_format = chat_format
        self.metadata = metadata
        self.exclude_optional_keys = exclude_optional_keys
<<<<<<< HEAD
        self.generation_suffix = generation_suffix
        if self.generation_suffix and self.chat_format:
            raise ValueError("generation_suffix can only be used with chat_format=False")
        if self.prompt_config is None or self.prompt_template is None:
            self.prompt = None
        else:
            self.prompt = get_prompt(self.prompt_config, self.prompt_template)

=======
>>>>>>> f77d51bc
        if not self.metadata:
            self.metadata = {}

        self.prompt = None
        if prompt_config and prompt_template:
            self.prompt = get_prompt(prompt_config, prompt_template)
        else:
            LOG.warning("Prompt details are missing! The processed data won't be formatted using any prompt.")

        if self.chat_format and self.prompt is None:
            error_str = ""
            error_str += "prompt_config is missing! " if prompt_config is None else ""
            error_str += "prompt_template is missing!" if prompt_template is None else ""
            raise ValueError(f"chat_format requires prompt information: {error_str}")

    def process(self):
        samples_count = 0
        seen_predictions = defaultdict(set)
        with (
            open(self.input_manifest_file, "rt", encoding="utf-8") as fin,
            open(self.output_manifest_file, "wt", encoding="utf-8") as fout,
        ):
            # only looping over the correct samples (unless asked for incorrect)
            for line in fin:
                elem = json.loads(line)
                question = elem[self.input_key]
                # deduplication
                if elem[self.output_key] in seen_predictions[question]:
                    continue
                seen_predictions[question].add(elem[self.output_key])
                if 'expected_answer' in elem:
                    elem['expected_answer'] = str(elem['expected_answer'])
                # take only required keys from the input if exclude_optional_keys is True
                output_sample = {}
                if not self.exclude_optional_keys:
                    output_sample = json.loads(line)
                elif "expected_answer" in elem:
                    output_sample["expected_answer"] = elem["expected_answer"]

                if self.chat_format is None:
                    generation = elem.pop(self.output_key)
<<<<<<< HEAD
                    if self.prompt is None:
                        output_sample["input"] = elem.pop(self.input_key)
                    else:
                        output_sample["input"] = self.prompt.fill(input_dict=elem)
                    output_sample["output"] = generation + self.generation_suffix
=======
                    if self.prompt:
                        output_sample["input"] = self.prompt.fill(input_dict=elem)
                        output_sample["output"] = generation + self.prompt.config.template.assistant_end
                    else:
                        output_sample["input"] = elem[self.input_key]

>>>>>>> f77d51bc
                elif self.chat_format.lower() == "nemotron":
                    output_sample['conversations'] = [
                        {'value': self.prompt.config.user.format(**elem), 'from': 'User', 'canonical_form': ''},
                        {'value': elem.pop(self.output_key), 'from': 'Assistant', 'canonical_form': ''},
                    ]
                    output_sample['system'] = self.prompt.config.system
                    output_sample['mask'] = 'User'
                elif self.chat_format.lower() == "llama":
                    output_sample['conversations'] = [
                        {
                            'value': self.prompt.config.user.format(**elem),
                            'from': '<|start_header_id|>user<|end_header_id|>',
                            'canonical_form': '',
                        },
                        {
                            'value': elem.pop(self.output_key),
                            'from': '<|start_header_id|>assistant<|end_header_id|>',
                            'canonical_form': '',
                        },
                    ]
                    output_sample['system'] = self.prompt.config.system
                    output_sample['mask'] = '<|start_header_id|>user<|end_header_id|>'
                else:
                    raise ValueError(f"Chat format {self.chat_format} is not supported")
                output_sample.update(self.metadata)
                fout.write(json.dumps(output_sample) + "\n")
                samples_count += 1

        LOG.info("Prepared dataset size: %d", samples_count)<|MERGE_RESOLUTION|>--- conflicted
+++ resolved
@@ -244,17 +244,6 @@
         self.chat_format = chat_format
         self.metadata = metadata
         self.exclude_optional_keys = exclude_optional_keys
-<<<<<<< HEAD
-        self.generation_suffix = generation_suffix
-        if self.generation_suffix and self.chat_format:
-            raise ValueError("generation_suffix can only be used with chat_format=False")
-        if self.prompt_config is None or self.prompt_template is None:
-            self.prompt = None
-        else:
-            self.prompt = get_prompt(self.prompt_config, self.prompt_template)
-
-=======
->>>>>>> f77d51bc
         if not self.metadata:
             self.metadata = {}
 
@@ -296,20 +285,12 @@
 
                 if self.chat_format is None:
                     generation = elem.pop(self.output_key)
-<<<<<<< HEAD
-                    if self.prompt is None:
-                        output_sample["input"] = elem.pop(self.input_key)
-                    else:
-                        output_sample["input"] = self.prompt.fill(input_dict=elem)
-                    output_sample["output"] = generation + self.generation_suffix
-=======
                     if self.prompt:
                         output_sample["input"] = self.prompt.fill(input_dict=elem)
                         output_sample["output"] = generation + self.prompt.config.template.assistant_end
                     else:
                         output_sample["input"] = elem[self.input_key]
 
->>>>>>> f77d51bc
                 elif self.chat_format.lower() == "nemotron":
                     output_sample['conversations'] = [
                         {'value': self.prompt.config.user.format(**elem), 'from': 'User', 'canonical_form': ''},
