--- conflicted
+++ resolved
@@ -475,14 +475,10 @@
     'arena': eval_arena,
     'mt-bench': eval_mtbench,
     'answer_judgement': dummy_eval,
-<<<<<<< HEAD
     'lean4-proof': eval_lean4_proof,
     'lean4-statement': eval_lean4_statement,
     'lean4-statement-with-header': eval_lean4_statement_with_header,
-=======
-    'lean4': eval_lean4,
     'mmlu': eval_mmlu,
->>>>>>> 9ec709a5
 }
 
 
