# Copyright (c) 2024, NVIDIA CORPORATION.  All rights reserved.
#
# Licensed under the Apache License, Version 2.0 (the "License");
# you may not use this file except in compliance with the License.
# You may obtain a copy of the License at
#
#     http://www.apache.org/licenses/LICENSE-2.0
#
# Unless required by applicable law or agreed to in writing, software
# distributed under the License is distributed on an "AS IS" BASIS,
# WITHOUT WARRANTIES OR CONDITIONS OF ANY KIND, either express or implied.
# See the License for the specific language governing permissions and
# limitations under the License.


import abc
import json
import logging
import os
import re
from concurrent.futures import ThreadPoolExecutor

import httpx
import openai
import requests
from openai import DefaultHttpxClient

LOG = logging.getLogger(__name__)


def trim_after_stop_phrases(text: str, stop_phrases: list[str]) -> str:
    """Removes everything after the last stop token."""
    if not stop_phrases:
        return text
    # Escape all special characters in stop phrases
    escaped_stop_phrases = [re.escape(sp) for sp in stop_phrases]
    return re.split("|".join(escaped_stop_phrases), text, maxsplit=1)[0]


class BaseModel(abc.ABC):
    """Base model class for handling requests to the inference server.

    Args:
        host: Optional[str] = '127.0.0.1' - Host of the inference server.
        port: Optional[str] = '5000' - Port of the inference server.
            Only required if handle_code_execution is True.
        ssh_server: Optional[str] = None - SSH server for tunneling requests.
            Useful if server is running on slurm cluster to which there is an ssh access
            Can also be specified through NEMO_SKILLS_SSH_SERVER env var.
        ssh_key_path: Optional[str] = None - Path to the ssh key for tunneling.
            Can also be specified through NEMO_SKILLS_SSH_KEY_PATH env var.
    """

    def __init__(
        self,
        host: str = '127.0.0.1',
        port: str = '5000',
        ssh_server: str | None = None,
        ssh_key_path: str | None = None,
    ):
        self.server_host = host
        self.server_port = port
        self.ssh_server = ssh_server
        self.ssh_key_path = ssh_key_path
        if ssh_server is None:
            self.ssh_server = os.getenv("NEMO_SKILLS_SSH_SERVER")
        if ssh_key_path is None:
            self.ssh_key_path = os.getenv("NEMO_SKILLS_SSH_KEY_PATH")

        if self.ssh_server and self.ssh_key_path:
            import sshtunnel_requests

            self.requests_lib = sshtunnel_requests.from_url(f"ssh://{self.ssh_server}:22", self.ssh_key_path)
        else:
            # TODO: switch to httpx
            session = requests.Session()
            adapter = requests.adapters.HTTPAdapter(pool_maxsize=1500, pool_connections=1500, max_retries=3)
            session.mount('http://', adapter)
            session.mount('https://', adapter)
            self.requests_lib = session

    @abc.abstractmethod
    def _generate_single(
        self,
        prompt: str | dict,
        tokens_to_generate: int | list[int],
        temperature: float | list[float],
        top_p: float | list[float],
        top_k: int | list[int],
        repetition_penalty: float | list[float],
        random_seed: int | list[int],
        stop_phrases: list[str] | list[list[str]] | None,
    ) -> dict:
        """If the engine supports inflight-batching of requests, you only need to define this method.

        We will call it in threads on the list of prompts.
        """
        pass

    def preprocess_request(self, request: dict):
        """Just a small utility to pre-process some of the parameters of request."""
        # temperature of 0 means greedy, but it's not always supported by the server
        # so setting explicit greedy parameters instead
        if request["temperature"] == 0:
            request["temperature"] = 1.0
            request["top_k"] = 1
            request["top_p"] = 1.0

    def generate(
        self,
        prompts: list[str | dict],
        tokens_to_generate: int | list[int] = 2048,
        temperature: float | list[float] = 0.0,
        top_p: float | list[float] = 0.95,
        top_k: int | list[int] = 0,
        repetition_penalty: float | list[float] = 1.0,
        random_seed: int | list[int] = 0,
        stop_phrases: list[str] | list[list[str]] | None = None,
        remove_stop_phrases: bool = True,
    ) -> list[dict]:
        """For any generation parameter you can specify a list of values that needs to match the number of prompts.

        Not every server supports that, so make sure to override this method directly if that's not the case.
        """
        kwargs = {
            'tokens_to_generate': tokens_to_generate,
            'temperature': temperature,
            'top_p': top_p,
            'top_k': top_k,
            'repetition_penalty': repetition_penalty,
            'random_seed': random_seed,
            'stop_phrases': stop_phrases,
        }
        for key, value in kwargs.items():
            is_list = False
            if key == 'stop_phrases' and (value and isinstance(value[0], list)):
                is_list = True
            if key != 'stop_phrases' and isinstance(value, list):
                is_list = True
            if is_list and len(value) != len(prompts):
                raise ValueError(f"Length of {key} should match the number of prompts.")
            if not is_list:
                kwargs[key] = [value for _ in range(len(prompts))]

        futures = []
        with ThreadPoolExecutor(max_workers=len(prompts)) as executor:
            for request_idx in range(len(prompts)):
                request = {key: value[request_idx] for key, value in kwargs.items()}
                request['prompt'] = prompts[request_idx]
                self.preprocess_request(request)
                futures.append(executor.submit(self._generate_single, **request))
        outputs = [future.result() for future in futures]

        if remove_stop_phrases:
            for output in outputs:
                output['generation'] = trim_after_stop_phrases(output['generation'], stop_phrases)

        return outputs


class TRTLLMModel(BaseModel):
    """Note that the current implementation supports inflight-batching so
    to make the most use of it, you should submit a large number of prompts
    at the same time.

    A good default value is 16-32 times bigger than the model's max batch size.
    """

    def _generate_single(
        self,
        prompt: str | dict,
        tokens_to_generate: int = 512,
        temperature: float = 0.0,
        top_p: float = 0.95,
        top_k: int = 0,
        repetition_penalty: float = 1.0,
        random_seed: int = 0,
        stop_phrases: list[str] | None = None,
    ) -> list[dict]:
        if isinstance(prompt, dict):
            raise NotImplementedError("trtllm server does not support OpenAI \"messages\" as prompt.")
        if stop_phrases is None:
            stop_phrases = []
        request = {
            "prompt": prompt,
            "tokens_to_generate": tokens_to_generate,
            "temperature": temperature,
            "top_k": top_k,
            "top_p": top_p,
            "random_seed": random_seed,
            "repetition_penalty": repetition_penalty,
            "stop_words_list": stop_phrases,
        }
        try:
            output_dict = self.requests_lib.put(
                url="http://{}:{}/generate".format(self.server_host, self.server_port),
                data=json.dumps(request),
                headers={"Content-Type": "application/json"},
                # to make sure we never hand indefinitely and abort the job if something is stuck in trtllm
                timeout=300,
            ).json()
        except requests.exceptions.Timeout:
            LOG.error("Please report this! Request timed out for prompt: %s", prompt)
            raise
        return output_dict


class NemoModel(BaseModel):
    def _generate_single(
        self,
        prompt: str | dict,
        tokens_to_generate: int | list[int] = 512,
        temperature: float | list[float] = 0.0,
        top_p: float | list[float] = 0.95,
        top_k: int | list[int] = 0,
        repetition_penalty: float | list[float] = 1.0,
        random_seed: int | list[int] = 0,
        stop_phrases: list[str] | list[list[str]] | None = None,
    ) -> list[dict]:
        """If the engine supports inflight-batching of requests, you only need to define this method.

        We will call it in threads on the list of prompts.
        """
        if isinstance(prompt, dict):
            raise NotImplementedError("NeMo server does not support OpenAI \"messages\" as prompt.")
        if stop_phrases is None:
            stop_phrases = []
        request = {
            "sentences": [prompt],
            "tokens_to_generate": tokens_to_generate,
            "temperature": temperature,
            "top_k": top_k,
            "top_p": top_p,
            "random_seed": random_seed,
            "repetition_penalty": repetition_penalty,
            "end_strings": ["<|endoftext|>"] + stop_phrases,
        }
        generations = self.requests_lib.put(
            url="http://{}:{}/generate".format(self.server_host, self.server_port),
            data=json.dumps(request),
            headers={"Content-Type": "application/json"},
        ).json()
        # we need to remove the original prompt as nemo always returns it
        output = generations['sentences'][0]
        # when the prompt starts from special tokens like bos, nemo will remove them,
        # so we need this hack to find where to start the cut
        begin_idx = 0
        while begin_idx < len(prompt) and not prompt[begin_idx:].startswith(output[:20]):
            begin_idx += 1
        output = {'generation': output[(len(prompt) - begin_idx) :]}
        return output

    def generate(
        self,
        prompts: list[str | dict],
        tokens_to_generate: int = 512,
        temperature: float = 0.0,
        top_p: float = 0.95,
        top_k: int = 0,
        repetition_penalty: float = 1.0,
        random_seed: int = 0,
        stop_phrases: list[str] | None = None,
        remove_stop_phrases: bool = True,
    ) -> list[dict]:
        # we are overriding generate directly, since nemo doesn't support inflight batching
        if isinstance(prompts[0], dict):
            raise NotImplementedError("NeMo server does not support OpenAI \"messages\" as prompt.")
        if stop_phrases is None:
            stop_phrases = []
        request = {
            "sentences": prompts,
            "tokens_to_generate": tokens_to_generate,
            "temperature": temperature,
            "top_k": top_k,
            "top_p": top_p,
            "random_seed": random_seed,
            "repetition_penalty": repetition_penalty,
            "end_strings": ["<|endoftext|>"] + stop_phrases,
        }
        self.preprocess_request(request)
        generations = self.requests_lib.put(
            url="http://{}:{}/generate".format(self.server_host, self.server_port),
            data=json.dumps(request),
            headers={"Content-Type": "application/json"},
        ).json()
        # we need to remove the original prompt as nemo always returns it
        outputs = [None] * len(generations['sentences'])
        for idx, generation in enumerate(generations['sentences']):
            # when the prompt starts from special tokens like bos, nemo will remove them,
            # so we need this hack to find where to start the cut
            begin_idx = 0
            while begin_idx < len(prompts[idx]) and not prompts[idx][begin_idx:].startswith(generation[:20]):
                begin_idx += 1
            outputs[idx] = {'generation': generation[(len(prompts[idx]) - begin_idx) :]}

        if remove_stop_phrases:
            for output in outputs:
                output['generation'] = trim_after_stop_phrases(output['generation'], stop_phrases)

        # TODO: return num_generated_tokens as well
        return outputs


class OpenAIModel(BaseModel):
    def __init__(
        self,
        host: str = '127.0.0.1',
        port: str = '5000',
        model=None,
        base_url=None,
        api_key=None,
        **kwargs,
    ):
        super().__init__(**kwargs)
        from openai import OpenAI

        if model is None:
            model = os.getenv("NEMO_SKILLS_OPENAI_MODEL")
            if model is None:
                raise ValueError("model argument is required for OpenAI model.")

        if base_url is None:
            # if not provided, we assume it's served on host/port
            base_url = os.getenv("NEMO_SKILLS_OPENAI_BASE_URL", f"http://{host}:{port}/v1")

        if api_key is None:
            if base_url is not None and 'api.nvidia.com' in base_url:
                api_key = os.getenv("NVIDIA_API_KEY", api_key)
                if not api_key:
                    raise ValueError("NVIDIA_API_KEY is required for Nvidia-hosted models.")
            elif base_url is not None and 'api.openai.com' in base_url:
                api_key = os.getenv("OPENAI_API_KEY", api_key)
                if not api_key:
                    raise ValueError("OPENAI_API_KEY is required for OpenAI models.")

        self.model = model
        self.client = OpenAI(api_key=api_key, base_url=base_url)

    def batch_generate(
        self,
        prompts: list[str],
        tokens_to_generate: int = 512,
        temperature: float = 0.0,
        top_p: float = 0.95,
        top_k: int = 0,
        repetition_penalty: float = 1.0,
        random_seed: int = 0,
        stop_phrases: list[str] | None = None,
    ) -> list[dict]:
        # only supported by the OpenAI endpoint!
        if stop_phrases is None:
            stop_phrases = []
        if top_k != 0:
            raise ValueError("`top_k` is not supported by OpenAI API, please set it to default value `0`.")

        # preparing the requests jsonl file
        with open("requests.jsonl", "wt", encoding='utf-8') as fout:
            for idx, prompt in enumerate(prompts):
                fout.write(
                    json.dumps(
                        {
                            "custom_id": f"{idx}",
                            "method": "POST",
                            "url": "/v1/chat/completions",
                            "body": {
                                "model": self.model,
                                "messages": prompt,
                                "max_tokens": tokens_to_generate,
                                "temperature": temperature,
                                "top_p": top_p,
                                "presence_penalty": repetition_penalty,
                                "seed": random_seed,
                                "stop": stop_phrases,
                            },
                        }
                    )
                    + "\n"
                )

        with open("requests.jsonl", "rb") as batch_file_handle:
            batch_file_id = self.client.files.create(file=batch_file_handle, purpose="batch").id

            metadata = self.client.batches.create(
                input_file_id=batch_file_id,
                endpoint="/v1/chat/completions",
                completion_window="24h",  # the only supported value, but should finish faster
                metadata={"description": "batch job"},
            )

        return metadata

    def get_batch_results(self, batch_id):
        metadata = self.client.batches.retrieve(batch_id)
        outputs = None
        if metadata.status == 'completed' and metadata.output_file_id is not None:
            file_response = self.client.files.content(metadata.output_file_id)
            responses = file_response.text
            outputs = []
            for line in responses.split('\n')[:-1]:
                data = json.loads(line)
                outputs.append(
                    {
                        'custom_id': data['custom_id'],
                        'generation': data['response']['body']['choices'][0]['message']['content'],
                    }
                )
            outputs = sorted(outputs, key=lambda x: int(x['custom_id']))
            for output in outputs:
                output.pop('custom_id')

        return metadata, outputs

    def preprocess_request(self, request: dict):
        """OpenAI doesn't support top-k, so not making any changes here."""
        pass

    def _generate_single(
        self,
        prompt: dict,
        tokens_to_generate: int,
        temperature: float,
        top_p: float,
        top_k: int,
        repetition_penalty: float,
        random_seed: int,
        stop_phrases: list[str],
    ) -> str:
        if top_k != 0:
            raise ValueError("`top_k` is not supported by OpenAI API, please set it to default value `0`.")

        try:
            response = self.client.chat.completions.create(
                model=self.model,
                temperature=temperature,
                top_p=top_p,
                max_tokens=tokens_to_generate,
                presence_penalty=repetition_penalty,
                seed=random_seed,
                stop=stop_phrases,
                messages=prompt,
            )
            response = response.choices[0]
        except openai.BadRequestError as e:
            # this likely only works for Nvidia-hosted models
            msg = e.body['detail']
            # expected message:
            # This model's maximum context length is N tokens.
            # However, you requested X tokens (Y in the messages, Z in the completion).
            # Please reduce the length of the messages or completion.
            if msg.startswith("This model's maximum context length is"):
                numbers = re.findall(r"\d+", msg)
                max_tokens = int(numbers[0]) - int(numbers[2])
                LOG.warning("Reached max tokens! Reducing the number of tokens to generate to %d", max_tokens)
                response = self.client.chat.completions.create(
                    model=self.model,
                    temperature=temperature,
                    top_p=top_p,
                    max_tokens=max_tokens,
                    presence_penalty=repetition_penalty,
                    seed=random_seed,
                    stop=stop_phrases,
                    messages=prompt,
                ).choices[0]
            else:
                raise
        except AttributeError:
            # sometimes response is a string?
            LOG.error("Unexpected response from OpenAI API: %s", response)
            raise

        output = response.message.content
        return {'generation': output}


class VLLMModel(BaseModel):
    def __init__(self, **kwargs):
        super().__init__(**kwargs)

        if self.ssh_server and self.ssh_key_path:
            raise NotImplementedError("SSH tunnelling is not implemented for vLLM model.")

        http_client = DefaultHttpxClient(
            limits=httpx.Limits(max_keepalive_connections=1500, max_connections=1500),
            transport=httpx.HTTPTransport(retries=3),
        )

        self.oai_client = openai.OpenAI(
            api_key="EMPTY",
            base_url=f"http://{self.server_host}:{self.server_port}/v1",
            timeout=None,
            http_client=http_client,
        )

        self.model_name_server = self.get_model_name_from_server()
        self.model = self.model_name_server

    def _generate_single(
        self,
<<<<<<< HEAD
        prompts: list[str | dict],
        tokens_to_generate: int | list[int] = 512,
        temperature: float | list[float] = 0.0,
        top_p: float | list[float] = 0.95,
        top_k: int | list[int] = 0,
        logprobs: int | list[int] = None,
        repetition_penalty: float | list[float] = 1.0,
        random_seed: int | list[int] = 0,
        stop_phrases: list[str] | list[list[str]] | None = None,
        remove_stop_phrases: bool = True,
    ) -> list[dict]:
        if isinstance(prompts[0], dict):
=======
        prompt: str | dict,
        tokens_to_generate: int = 512,
        temperature: float = 0.0,
        top_p: float = 0.95,
        top_k: int = 0,
        repetition_penalty: float = 1.0,
        random_seed: int = 0,
        stop_phrases: list[str] | None = None,
    ) -> dict:
        if isinstance(prompt, dict):
>>>>>>> b9710eea
            raise NotImplementedError("TODO: need to add this support, but not implemented yet.")
        stop_phrases = stop_phrases or []

<<<<<<< HEAD
        kwargs = {
            'tokens_to_generate': tokens_to_generate,
            'temperature': temperature,
            'top_p': top_p,
            'top_k': top_k,
            'repetition_penalty': repetition_penalty,
            'random_seed': random_seed,
            'stop_phrases': stop_phrases,
            'logprobs': logprobs,
        }
        for key, value in kwargs.items():
            is_list = False
            if key == 'stop_phrases' and (value and isinstance(value[0], list)):
                is_list = True
            if key != 'stop_phrases' and isinstance(value, list):
                is_list = True
            if is_list and len(value) != len(prompts):
                raise ValueError(f"Length of {key} should match the number of prompts.")
            if not is_list:
                kwargs[key] = [value for _ in range(len(prompts))]

        futures = []
        with ThreadPoolExecutor(max_workers=len(prompts)) as executor:
            for request_idx in range(len(prompts)):
                request = {
                    'prompt': [prompts[request_idx]],
                    'max_tokens': kwargs['tokens_to_generate'][request_idx],
                    'temperature': kwargs['temperature'][request_idx],
                    'top_p': kwargs['top_p'][request_idx],
                    'top_k': kwargs['top_k'][request_idx],
                    'repetition_penalty': kwargs['repetition_penalty'][request_idx],
                    'seed': kwargs['random_seed'][request_idx],
                    'stop': kwargs['stop_phrases'][request_idx],
                    # setting other parameters that we don't support
                    'echo': False,
                    'frequency_penalty': 0.0,
                    'presence_penalty': 0.0,
                    'logprobs': kwargs['logprobs'][request_idx],
                    'logit_bias': None,
                    'num_generations': 1,
                }
                preprocess_request(request)
                futures.append(executor.submit(self.prompt_api, **request))
        outputs = [future.result()[0] for future in futures]
        if remove_stop_phrases:
            postprocess_output(outputs, stop_phrases)

        return outputs

    def prompt_api(
        self,
        prompt: list[str],
        max_tokens: int,
        temperature: float,
        top_p: float,
        top_k: int = -1,
        num_generations: int = 1,
        stop=None,
        echo: bool = False,
        repetition_penalty: float = 1.0,
        frequency_penalty: float = 0.0,
        presence_penalty: float = 0.0,
        logprobs: int = None,
        logit_bias: dict = None,
        seed: int = None,
        parse_response: bool = True,
    ) -> Union[list[str], openai.types.Completion]:
=======
>>>>>>> b9710eea
        if top_k == 0:
            top_k = -1

        response = self.oai_client.completions.create(
            model=self.model,
            prompt=[prompt],
            max_tokens=tokens_to_generate,
            temperature=temperature,
            top_p=top_p,
            seed=random_seed,
            stop=stop_phrases,
            echo=False,
            frequency_penalty=0.0,
            presence_penalty=0.0,
            logprobs=None,
            logit_bias=None,
            n=1,
            extra_body={
                "top_k": top_k,
                "repetition_penalty": repetition_penalty,
                "spaces_between_special_tokens": False,
            },
        )

        output, num_generated_tokens = self.parse_openai_response(response)

        return {'generation': output, 'num_generated_tokens': num_generated_tokens}

    @classmethod
<<<<<<< HEAD
    def parse_openai_response(cls, response: "openai.types.Completion") -> list[str]:
        responses = []
        if not isinstance(response, list):
            response = [response]

        for resp in response:
            for choice in resp.choices:
                output = choice.text
                # adding back stop words - somehow sometimes it returns token ids, so we do not handle those for now
                if choice.finish_reason == "stop" and isinstance(choice.stop_reason, str):
                    output += choice.stop_reason
                response = {'generation': output}
                if choice.logprobs:
                    response['logprobs'] = choice.logprobs.token_logprobs
                    response['tokens'] = choice.logprobs.tokens
                    response['top_logprobs'] = choice.logprobs.top_logprobs
                responses.append(response)
        return responses
=======
    def parse_openai_response(cls, response: "openai.types.Completion") -> tuple[str, int]:
        assert not isinstance(response, list)
        assert len(response.choices) == 1
        choice = response.choices[0]
        output = choice.text
        # adding back stop words - somehow sometimes it returns token ids, so we do not handle those for now
        if choice.finish_reason == "stop" and isinstance(choice.stop_reason, str):
            output += choice.stop_reason
        num_generated_tokens = response.usage.completion_tokens
        return output, num_generated_tokens
>>>>>>> b9710eea

    def get_model_name_from_server(self):
        model_list = self.oai_client.models.list()
        model_name = model_list.data[0].id
        return model_name


models = {
    'trtllm': TRTLLMModel,
    'nemo': NemoModel,
    'openai': OpenAIModel,
    'vllm': VLLMModel,
}


def get_model(server_type, **kwargs):
    """A helper function to make it easier to set server through cmd."""
    model_class = models[server_type.lower()]
    return model_class(**kwargs)<|MERGE_RESOLUTION|>--- conflicted
+++ resolved
@@ -496,20 +496,6 @@
 
     def _generate_single(
         self,
-<<<<<<< HEAD
-        prompts: list[str | dict],
-        tokens_to_generate: int | list[int] = 512,
-        temperature: float | list[float] = 0.0,
-        top_p: float | list[float] = 0.95,
-        top_k: int | list[int] = 0,
-        logprobs: int | list[int] = None,
-        repetition_penalty: float | list[float] = 1.0,
-        random_seed: int | list[int] = 0,
-        stop_phrases: list[str] | list[list[str]] | None = None,
-        remove_stop_phrases: bool = True,
-    ) -> list[dict]:
-        if isinstance(prompts[0], dict):
-=======
         prompt: str | dict,
         tokens_to_generate: int = 512,
         temperature: float = 0.0,
@@ -517,83 +503,13 @@
         top_k: int = 0,
         repetition_penalty: float = 1.0,
         random_seed: int = 0,
+        logprobs: int | None = None,
         stop_phrases: list[str] | None = None,
     ) -> dict:
         if isinstance(prompt, dict):
->>>>>>> b9710eea
             raise NotImplementedError("TODO: need to add this support, but not implemented yet.")
         stop_phrases = stop_phrases or []
 
-<<<<<<< HEAD
-        kwargs = {
-            'tokens_to_generate': tokens_to_generate,
-            'temperature': temperature,
-            'top_p': top_p,
-            'top_k': top_k,
-            'repetition_penalty': repetition_penalty,
-            'random_seed': random_seed,
-            'stop_phrases': stop_phrases,
-            'logprobs': logprobs,
-        }
-        for key, value in kwargs.items():
-            is_list = False
-            if key == 'stop_phrases' and (value and isinstance(value[0], list)):
-                is_list = True
-            if key != 'stop_phrases' and isinstance(value, list):
-                is_list = True
-            if is_list and len(value) != len(prompts):
-                raise ValueError(f"Length of {key} should match the number of prompts.")
-            if not is_list:
-                kwargs[key] = [value for _ in range(len(prompts))]
-
-        futures = []
-        with ThreadPoolExecutor(max_workers=len(prompts)) as executor:
-            for request_idx in range(len(prompts)):
-                request = {
-                    'prompt': [prompts[request_idx]],
-                    'max_tokens': kwargs['tokens_to_generate'][request_idx],
-                    'temperature': kwargs['temperature'][request_idx],
-                    'top_p': kwargs['top_p'][request_idx],
-                    'top_k': kwargs['top_k'][request_idx],
-                    'repetition_penalty': kwargs['repetition_penalty'][request_idx],
-                    'seed': kwargs['random_seed'][request_idx],
-                    'stop': kwargs['stop_phrases'][request_idx],
-                    # setting other parameters that we don't support
-                    'echo': False,
-                    'frequency_penalty': 0.0,
-                    'presence_penalty': 0.0,
-                    'logprobs': kwargs['logprobs'][request_idx],
-                    'logit_bias': None,
-                    'num_generations': 1,
-                }
-                preprocess_request(request)
-                futures.append(executor.submit(self.prompt_api, **request))
-        outputs = [future.result()[0] for future in futures]
-        if remove_stop_phrases:
-            postprocess_output(outputs, stop_phrases)
-
-        return outputs
-
-    def prompt_api(
-        self,
-        prompt: list[str],
-        max_tokens: int,
-        temperature: float,
-        top_p: float,
-        top_k: int = -1,
-        num_generations: int = 1,
-        stop=None,
-        echo: bool = False,
-        repetition_penalty: float = 1.0,
-        frequency_penalty: float = 0.0,
-        presence_penalty: float = 0.0,
-        logprobs: int = None,
-        logit_bias: dict = None,
-        seed: int = None,
-        parse_response: bool = True,
-    ) -> Union[list[str], openai.types.Completion]:
-=======
->>>>>>> b9710eea
         if top_k == 0:
             top_k = -1
 
@@ -608,7 +524,7 @@
             echo=False,
             frequency_penalty=0.0,
             presence_penalty=0.0,
-            logprobs=None,
+            logprobs=logprobs,
             logit_bias=None,
             n=1,
             extra_body={
@@ -618,31 +534,11 @@
             },
         )
 
-        output, num_generated_tokens = self.parse_openai_response(response)
-
-        return {'generation': output, 'num_generated_tokens': num_generated_tokens}
+        result = self.parse_openai_response(response)
+
+        return result
 
     @classmethod
-<<<<<<< HEAD
-    def parse_openai_response(cls, response: "openai.types.Completion") -> list[str]:
-        responses = []
-        if not isinstance(response, list):
-            response = [response]
-
-        for resp in response:
-            for choice in resp.choices:
-                output = choice.text
-                # adding back stop words - somehow sometimes it returns token ids, so we do not handle those for now
-                if choice.finish_reason == "stop" and isinstance(choice.stop_reason, str):
-                    output += choice.stop_reason
-                response = {'generation': output}
-                if choice.logprobs:
-                    response['logprobs'] = choice.logprobs.token_logprobs
-                    response['tokens'] = choice.logprobs.tokens
-                    response['top_logprobs'] = choice.logprobs.top_logprobs
-                responses.append(response)
-        return responses
-=======
     def parse_openai_response(cls, response: "openai.types.Completion") -> tuple[str, int]:
         assert not isinstance(response, list)
         assert len(response.choices) == 1
@@ -651,9 +547,12 @@
         # adding back stop words - somehow sometimes it returns token ids, so we do not handle those for now
         if choice.finish_reason == "stop" and isinstance(choice.stop_reason, str):
             output += choice.stop_reason
-        num_generated_tokens = response.usage.completion_tokens
-        return output, num_generated_tokens
->>>>>>> b9710eea
+        result = {'generation': output, 'num_generated_tokens': response.usage.completion_tokens}
+        if choice.logprobs:
+            result['logprobs'] = choice.logprobs.token_logprobs
+            result['tokens'] = choice.logprobs.tokens
+            result['top_logprobs'] = choice.logprobs.top_logprobs
+        return result
 
     def get_model_name_from_server(self):
         model_list = self.oai_client.models.list()
