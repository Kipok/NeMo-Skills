# Copyright (c) 2024, NVIDIA CORPORATION.  All rights reserved.
#
# Licensed under the Apache License, Version 2.0 (the "License");
# you may not use this file except in compliance with the License.
# You may obtain a copy of the License at
#
#     http://www.apache.org/licenses/LICENSE-2.0
#
# Unless required by applicable law or agreed to in writing, software
# distributed under the License is distributed on an "AS IS" BASIS,
# WITHOUT WARRANTIES OR CONDITIONS OF ANY KIND, either express or implied.
# See the License for the specific language governing permissions and
# limitations under the License.


import copy
import logging
from collections import Counter
from concurrent.futures import ThreadPoolExecutor
from dataclasses import field

from nemo_skills.code_execution import CODE_SEPARATORS, extract_code_to_execute, format_code_output
from nemo_skills.code_execution.sandbox import Sandbox
<<<<<<< HEAD
from nemo_skills.inference.server.model import BaseModel, NemoModel, OpenAIModel, get_model, models, postprocess_output
from nemo_skills.prompt.utils import Prompt
=======
from nemo_skills.inference.server.model import (
    BaseModel,
    NemoModel,
    OpenAIModel,
    get_model,
    models,
    trim_after_stop_phrases,
)
>>>>>>> 5d534da9
from nemo_skills.utils import nested_dataclass, python_doc_to_cmd_help

LOG = logging.getLogger(__name__)


@nested_dataclass
class ErrorRecoveryConfig:
    # Number of attempts to recover from code execution error
    recovery_attempts: int = 0
    # If true, take code block based on majority voting of `recovery_attempts` code outputs.
    # Otherwise take the first valid code output.
    # So `majority_voting=False` is potentially faster.
    majority_voting: bool = True
    # Temperature for recovery requests
    temperature: float = 0.7
    # Top-p for recovery requests
    top_p: float = 0.95
    # Top-k for recovery requests
    top_k: int = 0


@nested_dataclass
class CodeExecutionConfig:
    max_code_output_characters: int = 1000
    code_execution_timeout: float = 10.0
    max_code_executions: int = 3
    stop_on_code_error: bool = False
    error_recovery: ErrorRecoveryConfig = field(default_factory=ErrorRecoveryConfig)


def try_fix_output(output: str):
    """Sometimes llama models use eot instead of eom.

    Trying to detect that and fix, so that we can still execute code.

    # TODO: this assumes particular CODE_SEPARATORS..
    """

    if not output.endswith("<|eot_id|>"):
        return output

    if output.count(CODE_SEPARATORS[0]) == output.count(CODE_SEPARATORS[-1]) + 1:
        # likely a code block, so we should replace eot with eom
        output = output[: -len("<|eot_id|>")] + "<|eom_id|>"

    return output


class CodeExecutionWrapper:
    def __init__(self, model: BaseModel, sandbox: Sandbox, config: CodeExecutionConfig):
        self.model = model
        self.sandbox = sandbox
        self.config = config

    def generate(
        self,
        prompts: list[str | dict],
        tokens_to_generate: int = 512,
        temperature: float = 0.0,
        top_p: float = 0.95,
        top_k: int = 0,
        repetition_penalty: float = 1.0,
        random_seed: int = 0,
        stop_phrases: list[str] | None = None,
        remove_stop_phrases: bool = True,
    ) -> list[dict]:
        # TODO: support properly prompt as dict of messages

        if stop_phrases is None:
            stop_phrases = []
        # making a copy of prompts to not corrupt original data
        new_prompts = copy.deepcopy(prompts)

        # prompts are added later
        request = {
            "prompts": new_prompts,
            "tokens_to_generate": tokens_to_generate,
            "temperature": temperature,
            "top_k": top_k,
            "top_p": top_p,
            "random_seed": random_seed,
            "repetition_penalty": repetition_penalty,
            "stop_phrases": stop_phrases + [CODE_SEPARATORS[-1]],
            "remove_stop_phrases": False,  # we need to see where the model stopped
        }

        # making requests to LLM and iterating on prompts that produce code tokens
        # after executing code and getting result back into the prompt
        new_outputs = [
            {
                'prompt': new_prompts[idx],
                'execution_dict': None,
                'session_id': None,
            }
            for idx in range(len(new_prompts))
        ]
        remaining_ids = list(range(len(new_outputs)))
        num_executions = 0

        # Using 32 max executions at a time to not hit timeouts in a sandbox
        with ThreadPoolExecutor(max_workers=32) as executor:
            while len(remaining_ids) > 0:
                num_executions += 1
                request["prompts"] = [new_outputs[idx]['prompt'] for idx in remaining_ids]
                outputs = [self._handle_stop_words(output['generation']) for output in self.model.generate(**request)]
                outputs = [try_fix_output(output) for output in outputs]
                new_ids = []
                # checking if any of the outputs need code execution and submitting requests in parallel
                futures = [None] * len(prompts)
                for idx, output in zip(remaining_ids, outputs):
                    if output.strip().endswith(CODE_SEPARATORS[-1]):
                        futures[idx] = executor.submit(
                            self.sandbox.execute_code,
                            generated_code=extract_code_to_execute(output),
                            timeout=self.config.code_execution_timeout,
                            max_output_characters=self.config.max_code_output_characters,
                            session_id=new_outputs[idx]['session_id'],
                        )
                for idx, output in zip(remaining_ids, outputs):
                    if output.strip().endswith(CODE_SEPARATORS[-1]):
                        execution_dict, new_outputs[idx]['session_id'] = futures[idx].result()
                        if execution_dict['stderr']:
                            # TODO: error recovery should happen here that might change output
                            new_outputs[idx]['prompt'] += output
                        else:
                            new_outputs[idx]['prompt'] += output

                        # adding code output to the prompt
                        new_outputs[idx]['prompt'] += format_code_output(execution_dict)
                        # setting a limit on max code executions to speed things up
                        # (sometimes keeps repeating the same sequence forever)
                        if num_executions >= self.config.max_code_executions:
                            new_outputs[idx]['prompt'] += "<max number of code executions reached>"
                        elif not (self.config.stop_on_code_error and execution_dict['stderr']):
                            new_ids.append(idx)
                    else:
                        # that's the only case where we might need to remove stop words, so doing it here
                        # we cannot do it at the end, since this needs to be done only on the last generation
                        output = trim_after_stop_phrases(output, stop_phrases)
                        new_outputs[idx]['prompt'] += output
                remaining_ids = new_ids

        # removing original prompt
        outputs = []
        for output, orig_prompt in zip(new_outputs, prompts):
            if output['session_id'] is not None:
                self.sandbox.clear_session(output['session_id'])
            outputs.append({'generation': output['prompt'][len(orig_prompt) :]})
        return outputs

    def _recover_from_error(self, request, new_output, executor):
        assert False, "this logic is currently broken, needs to be fixed"
        recovery_request = {key: value for key, value in request.items() if key != 'prompts'}
        recovery_request['prompts'] = [new_output['prompt']]

        recovery_request['temperature'] = self.config.error_recovery.temperature
        recovery_request['top_p'] = self.config.error_recovery.top_p
        recovery_request['top_k'] = self.config.error_recovery.top_k

        outputs = []
        futures = [None] * self.config.error_recovery.recovery_attempts
        execution_dicts = [None] * self.config.error_recovery.recovery_attempts
        for rs in range(self.config.error_recovery.recovery_attempts):
            recovery_request['random_seed'] = rs
            output = self._handle_stop_words(self.model.generate(**recovery_request)[0]['generation'])
            outputs.append(output)
            if output.strip().endswith(CODE_SEPARATORS[-1]):
                futures[rs] = executor.submit(
                    self.sandbox.execute_code,
                    generated_code=extract_code_to_execute(output),
                    timeout=self.config.code_execution_timeout,
                    max_output_characters=self.config.max_code_output_characters,
                    session_id=new_output['session_id'],
                )

                if not self.config.error_recovery.majority_voting:
                    execution_dict, _ = futures[rs].result()
                    # quit on first correct output if not majority voting
                    if not execution_dict['stderr']:
                        execution_dicts[rs] = execution_dict
                        break

        for idx, output in enumerate(outputs):
            if not output.strip().endswith(CODE_SEPARATORS[-1]) or not self.config.error_recovery.majority_voting:
                continue
            execution_dict, _ = futures[idx].result()
            if execution_dict['stderr']:
                continue
            execution_dicts[idx] = execution_dict

        # majority voting on valid code output results
        # if majority voting is disabled, we just take the first valid output
        counts = Counter(res for res in execution_dicts if res)
        # all errors
        if not counts:
            return

        most_common = counts.most_common(1)[0][0]
        valid_idx = execution_dicts.index(most_common)
        new_output['prompt'] += outputs[valid_idx]

        return most_common

    def _handle_stop_words(self, output: str):
        """
        OpenAI chat API remove stop word from the output, so we need to add it back
        to enable code execution.
        """
        if not isinstance(self.model, OpenAIModel):
            return output
        if output.find(CODE_SEPARATORS[0]) > output.find(CODE_SEPARATORS[-1]):
            return output + CODE_SEPARATORS[-1]
        return output


def server_params():
    """Returns server documentation (to include in cmd help)."""
    # TODO: This needs a fix now
    prefix = f'\n        server_type: str = MISSING - Choices: {list(models.keys())}'
    return python_doc_to_cmd_help(BaseModel, docs_prefix=prefix, arg_prefix="server.")


def get_code_execution_model(server_type, code_execution=None, sandbox=None, **kwargs):
    """A helper function to make it easier to set server through cmd."""
    model = get_model(server_type=server_type, **kwargs)
    if isinstance(model, NemoModel):  # nemo handles code execution directly
        if code_execution is not None:
            raise ValueError("Extra code execution parameters are not supported for Nemo model.")
        return model
    if code_execution is None:
        code_execution = {}
    code_execution_config = CodeExecutionConfig(**code_execution)
    return CodeExecutionWrapper(model=model, sandbox=sandbox, config=code_execution_config)<|MERGE_RESOLUTION|>--- conflicted
+++ resolved
@@ -21,10 +21,6 @@
 
 from nemo_skills.code_execution import CODE_SEPARATORS, extract_code_to_execute, format_code_output
 from nemo_skills.code_execution.sandbox import Sandbox
-<<<<<<< HEAD
-from nemo_skills.inference.server.model import BaseModel, NemoModel, OpenAIModel, get_model, models, postprocess_output
-from nemo_skills.prompt.utils import Prompt
-=======
 from nemo_skills.inference.server.model import (
     BaseModel,
     NemoModel,
@@ -33,7 +29,6 @@
     models,
     trim_after_stop_phrases,
 )
->>>>>>> 5d534da9
 from nemo_skills.utils import nested_dataclass, python_doc_to_cmd_help
 
 LOG = logging.getLogger(__name__)
