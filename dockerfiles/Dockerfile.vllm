--- conflicted
+++ resolved
@@ -45,20 +45,8 @@
 ENV HUGGINGFACE_HUB_CACHE=/cache/huggingface/hub
 ENV HF_DATASETS_CACHE=/cache/huggingface/datasets
 
-<<<<<<< HEAD
-COPY requirements/main.txt /opt/requirements.txt
-RUN pip install -r /opt/requirements.txt
-
-# for ifeval benchmark
-# TODO: can we get just a single folder?
-RUN mkdir /opt/benchmarks
-RUN git clone https://github.com/google-research/google-research.git /opt/benchmarks/google-research --depth=1 && \
-    pip install langdetect absl-py immutabledict nltk && \
-    python -c "import nltk; nltk.download('punkt')"
-=======
 # temporary workaround for some vllm bug
 RUN pip install opencv-fixer==0.2.5 && python -c "from opencv_fixer import AutoFix; AutoFix()"
->>>>>>> 78c4c4eb
 
 # Expose port for vLLM API
 EXPOSE 5000